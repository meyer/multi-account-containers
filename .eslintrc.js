module.exports = {
  "env": {
    "browser": true,
    "es6": true,
    "node": true,
    "webextensions": true
  },
  "extends": [
    "eslint:recommended"
  ],
  "plugins": [
    "promise"
  ],
  "root": true,
  "rules": {
    "promise/always-return": "off",
    "promise/avoid-new": "off",
    "promise/catch-or-return": "error",
    "promise/no-callback-in-promise": "warn",
    "promise/no-native": "off",
    "promise/no-nesting": "warn",
    "promise/no-promise-in-callback": "warn",
    "promise/no-return-wrap": "error",
    "promise/param-names": "error",

    "eqeqeq": "error",
    "indent": ["error", 2],
    "linebreak-style": ["error", "unix"],
    "no-throw-literal": "error",
<<<<<<< HEAD
    "no-warning-comments": "warn",
=======
    "no-var": "error",
    "prefer-const": "error",
>>>>>>> 1fe137f3
    "quotes": ["error", "double"],
    "radix": "error",
    "semi": ["error", "always"]
  }
};<|MERGE_RESOLUTION|>--- conflicted
+++ resolved
@@ -27,12 +27,9 @@
     "indent": ["error", 2],
     "linebreak-style": ["error", "unix"],
     "no-throw-literal": "error",
-<<<<<<< HEAD
     "no-warning-comments": "warn",
-=======
     "no-var": "error",
     "prefer-const": "error",
->>>>>>> 1fe137f3
     "quotes": ["error", "double"],
     "radix": "error",
     "semi": ["error", "always"]
